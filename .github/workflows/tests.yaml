--- conflicted
+++ resolved
@@ -45,13 +45,4 @@
         run: poetry install --all-extras
 
       - name: Make Test
-<<<<<<< HEAD
-        run: poetry run make test
-      
-      - name: Make Test Cache
-        run: |
-          docker compose up -d sfredis
-          poetry run make test_cache
-=======
-        run: poetry run pytest
->>>>>>> 22bd7128
+        run: poetry run pytest